--- conflicted
+++ resolved
@@ -469,121 +469,11 @@
 	return x.err
 }
 
-<<<<<<< HEAD
-type dispatch struct {
-	next    uint64
-	pending map[uint64]chan Decoder
-	mux     sync.Mutex
-}
-
-func newDispatch() *dispatch {
-	return &dispatch{
-		pending: make(map[uint64]chan Decoder),
-	}
-}
-
-// provision returns a unique ID and a channel to receive an asynchronous response.
-// It is the caller's responsibility to release the provided ID.
-func (x *dispatch) provision() (uint64, chan Decoder) {
-	ch := make(chan Decoder, 1) // cap of 1 so the resolver doesn't block if the provisioning side goroutine exits prematurely
-
-	x.mux.Lock()
-
-	// normally there should be a check for pending IDs, but that should really never be necessary
-	id := x.next
-	x.pending[id] = ch
-	x.next++
-
-	x.mux.Unlock()
-
-	return id, ch
-}
-
-// release cleans up the specified ID.
-func (x *dispatch) release(id uint64) {
-	x.mux.Lock()
-	delete(x.pending, id)
-	x.mux.Unlock()
-}
-
-// resolve delivers a response to the appropriate channel.
-func (x *dispatch) resolve(id uint64, resp Decoder) {
-	x.mux.Lock()
-	ch, ok := x.pending[id]
-	x.mux.Unlock()
-
-	if ok {
-		ch <- resp
-	}
-}
-
-type libraryResponder struct {
-	c Codec
-	l Library
-}
-
-func (x libraryResponder) Respond(dec Decoder) (Encoder, error) {
-	// decode procedure name
-	var name string
-	if err := dec.Decode(&name); err != nil {
-		return nil, decodingError{err}
-	}
-
-	// get procedure
-	proc, err := x.l.Get(name)
-	if err != nil {
-		return nil, err
-	}
-
-	// get argument pointers
-	vals := proc.Args()
-	if err = dec.DecodeValues(vals); err != nil {
-		return nil, decodingError{err}
-	}
-
-	// dereference pointers
-	for i := range vals {
-		vals[i] = vals[i].Elem()
-	}
-
-	// make function call
-	vals, err = proc.Call(vals)
-
-	// call error is encoded back as a string
-	var errStr string
-	if err != nil {
-		errStr = err.Error()
-	}
-
-	enc := x.c.Encoder()
-	if err = enc.EncodeValues(vals); err != nil {
-		return nil, err
-	}
-	if err = enc.Encode(errStr); err != nil {
-		return nil, err
-	}
-
-	return enc, nil
-}
-
-type processor struct {
-	c Codec
-	r Responder
-}
-
-// MakeProcessor bundles a Codec and a Responder to function as an io.Processor.
-// Serves as basic server side intermediary between raw binary and RPC logic.
-func MakeProcessor(c Codec, r Responder) io.Processor {
-	return processor{
-		c: c,
-		r: r,
-=======
 // check is used to recursively check input and output types.
 func check(t reflect.Type) bool {
 	switch t.Kind() {
 	case reflect.Chan, reflect.Interface, reflect.Func:
 		return false
->>>>>>> 4919d0a5
 	}
 	return true
 }
